package consuldp

import (
	"context"
	"errors"
	"fmt"
	"net"
	"net/http"
	"strings"

	"github.com/armon/go-metrics"
	"github.com/hashicorp/consul-server-connection-manager/discovery"
	"github.com/hashicorp/consul/proto-public/pbdataplane"
	"github.com/hashicorp/consul/proto-public/pbdns"
	"github.com/hashicorp/go-hclog"
	"google.golang.org/grpc"

	"github.com/hashicorp/consul-dataplane/pkg/dns"
	"github.com/hashicorp/consul-dataplane/pkg/envoy"
	metricscache "github.com/hashicorp/consul-dataplane/pkg/metrics-cache"
)

type xdsServer struct {
	listener        net.Listener
	listenerAddress string
	listenerNetwork string
	gRPCServer      *grpc.Server
	exitedCh        chan struct{}
}

type httpGetter interface {
	Get(string) (*http.Response, error)
}

// ConsulDataplane represents the consul-dataplane process
type ConsulDataplane struct {
	logger          hclog.Logger
	cfg             *Config
	serverConn      *grpc.ClientConn
	dpServiceClient pbdataplane.DataplaneServiceClient
	xdsServer       *xdsServer
	aclToken        string
	metricsConfig   *metricsConfig
}

// NewConsulDP creates a new instance of ConsulDataplane
func NewConsulDP(cfg *Config) (*ConsulDataplane, error) {
	if err := validateConfig(cfg); err != nil {
		return nil, err
	}

	hclogLevel := hclog.LevelFromString(cfg.Logging.LogLevel)
	if hclogLevel == hclog.NoLevel {
		hclogLevel = hclog.Info
	}
	logger := hclog.New(&hclog.LoggerOptions{
		Name:       cfg.Logging.Name,
		Level:      hclogLevel,
		JSONFormat: cfg.Logging.LogJSON,
	})

	return &ConsulDataplane{
		logger: logger,
		cfg:    cfg,
	}, nil
}

func validateConfig(cfg *Config) error {
	switch {
	case cfg.Consul == nil || cfg.Consul.Addresses == "":
		return errors.New("consul addresses not specified")
	case cfg.Consul.GRPCPort == 0:
		return errors.New("consul server gRPC port not specified")
	case cfg.Service == nil:
		return errors.New("service details not specified")
	case cfg.Service.NodeID == "" && cfg.Service.NodeName == "":
		return errors.New("node name or ID not specified")
	case cfg.Service.ServiceID == "":
		return errors.New("proxy service ID not specified")
	case cfg.Envoy == nil:
		return errors.New("envoy settings not specified")
	case cfg.Envoy.AdminBindAddress == "":
		return errors.New("envoy admin bind address not specified")
	case cfg.Envoy.AdminBindPort == 0:
		return errors.New("envoy admin bind port not specified")
	case cfg.Logging == nil:
		return errors.New("logging settings not specified")
	case cfg.XDSServer.BindAddress == "":
		return errors.New("envoy xDS bind address not specified")
	case !strings.HasPrefix(cfg.XDSServer.BindAddress, "unix://") && !net.ParseIP(cfg.XDSServer.BindAddress).IsLoopback():
		return errors.New("non-local xDS bind address not allowed")
	case cfg.DNSServer.Port != -1 && !net.ParseIP(cfg.DNSServer.BindAddr).IsLoopback():
		return errors.New("non-local DNS proxy bind address not allowed")
	}

	creds := cfg.Consul.Credentials
	if creds.Type == CredentialsTypeLogin && creds.Login.BearerToken == "" && creds.Login.BearerTokenPath == "" {
		return errors.New("bearer token (or path to a file containing a bearer token) is required for login")
	}

	if cfg.Telemetry != nil {
		prom := cfg.Telemetry.Prometheus
		// If any of CA/Cert/Key are specified, make sure they are all present.
		if prom.KeyFile != "" || prom.CertFile != "" || prom.CACertsPath != "" {
			if prom.KeyFile == "" || prom.CertFile == "" || prom.CACertsPath == "" {
				return errors.New("Must provide -telemetry-prom-ca-certs-path, -telemetry-prom-cert-file, " +
					"and -telemetry-prom-key-file to enable TLS for prometheus metrics")
			}
		}
<<<<<<< HEAD
=======

		if prom.RetentionTime <= 0 {
			return errors.New("-telemetry-prom-retention-time must be greater than zero")
		}

		if prom.ScrapePath == "" {
			return errors.New("-telemetry-prom-scrape-path must not be empty")
		}
>>>>>>> 974fa1b9
	}

	return nil
}

func (cdp *ConsulDataplane) Run(ctx context.Context) error {
	ctx = hclog.WithContext(ctx, cdp.logger)
	cdp.logger.Info("started consul-dataplane process")

	// At startup we need to cache metrics until we have information from the bootstrap envoy config
	// that the consumer wants metrics enabled. Until then we will set our own light weight metrics
	// sink. If consumer doesn't enable the metrics the sink will set a blackhole sink. Otherwise
	// it will swap to the newly configured prometheus/dogstatsD/statsD sink.
	cacheSink := metricscache.NewSink()
	conf := metrics.DefaultConfig("")
	conf.EnableHostname = false
	_, err := metrics.NewGlobal(conf, cacheSink)
	if err != nil {
		return err
	}

	tls, err := cdp.cfg.Consul.TLS.Load()
	if err != nil {
		return err
	}

	creds, err := cdp.cfg.Consul.Credentials.ToDiscoveryCredentials()
	if err != nil {
		return err
	}

	watcher, err := discovery.NewWatcher(ctx, discovery.Config{
		Addresses:           cdp.cfg.Consul.Addresses,
		GRPCPort:            cdp.cfg.Consul.GRPCPort,
		ServerWatchDisabled: cdp.cfg.Consul.ServerWatchDisabled,
		Credentials:         creds,
		TLS:                 tls,
		ServerEvalFn: discovery.SupportsDataplaneFeatures(
			pbdataplane.DataplaneFeatures_DATAPLANE_FEATURES_ENVOY_BOOTSTRAP_CONFIGURATION.String(),
		),
	}, cdp.logger.Named("server-connection-manager"))
	if err != nil {
		return err
	}
	go watcher.Run()
	defer watcher.Stop()

	state, err := watcher.State()
	if err != nil {
		return err
	}

	cdp.logger.Info("connected to Consul server over gRPC", "initial_server_address", state.Address.String())
	cdp.serverConn = state.GRPCConn
	cdp.aclToken = state.Token
	cdp.dpServiceClient = pbdataplane.NewDataplaneServiceClient(state.GRPCConn)

	err = cdp.setupXDSServer()
	if err != nil {
		return err
	}
	go cdp.startXDSServer(ctx)

	bootstrapCfg, cfg, err := cdp.bootstrapConfig(ctx)
	if err != nil {
		cdp.logger.Error("failed to get bootstrap config", "error", err)
		return fmt.Errorf("failed to get bootstrap config: %w", err)
	}
	cdp.logger.Debug("generated envoy bootstrap config", "config", string(cfg))

	if err = cdp.startDNSProxy(ctx); err != nil {
		cdp.logger.Error("failed to start the dns proxy", "error", err)
		return err
	}

	proxy, err := envoy.NewProxy(cdp.envoyProxyConfig(cfg))
	if err != nil {
		cdp.logger.Error("failed to create new proxy", "error", err)
		return fmt.Errorf("failed to create new proxy: %w", err)
	}
	if err := proxy.Run(ctx); err != nil {
		cdp.logger.Error("failed to run proxy", "error", err)
		return fmt.Errorf("failed to run proxy: %w", err)
	}

<<<<<<< HEAD
	cdp.metricsConfig = NewMetricsConfig(cdp.cfg.Telemetry)

	cdp.metricsConfig.startMetrics(ctx, bootstrapCfg)
=======
	cdp.metricsConfig = NewMetricsConfig(cdp.cfg, cacheSink)
	err = cdp.metricsConfig.startMetrics(ctx, bootstrapCfg)
	if err != nil {
		return err
	}
>>>>>>> 974fa1b9

	doneCh := make(chan error)
	go func() {
		select {
		case <-ctx.Done():
			doneCh <- nil
		case <-proxy.Exited():
			doneCh <- errors.New("envoy proxy exited unexpectedly")
		case <-cdp.xdsServerExited():
			if err := proxy.Stop(); err != nil {
				cdp.logger.Error("failed to stop proxy", "error", err)
			}
			doneCh <- errors.New("xDS server exited unexpectedly")
		case <-cdp.metricsConfig.metricsServerExited():
			doneCh <- errors.New("metrics server exited unexpectedly")
		}
	}()
	return <-doneCh
}

func (cdp *ConsulDataplane) startDNSProxy(ctx context.Context) error {
	dnsClientInterface := pbdns.NewDNSServiceClient(cdp.serverConn)

	dnsServer, err := dns.NewDNSServer(dns.DNSServerParams{
		BindAddr: cdp.cfg.DNSServer.BindAddr,
		Port:     cdp.cfg.DNSServer.Port,
		Client:   dnsClientInterface,
		Logger:   cdp.logger,
	})
	if err == dns.ErrServerDisabled {
		cdp.logger.Info("dns proxy disabled: configure the Consul DNS port to enable")
		return nil
	} else if err != nil {
		return fmt.Errorf("failed to create dns server: %w", err)
	}
	if err = dnsServer.Start(ctx); err != nil {
		return fmt.Errorf("failed to run the dns proxy: %w", err)
	}
	return nil
}

func (cdp *ConsulDataplane) envoyProxyConfig(cfg []byte) envoy.ProxyConfig {
	setConcurrency := true
	extraArgs := cdp.cfg.Envoy.ExtraArgs
	// Users could set the concurrency as an extra args. Take that as priority for best ux
	// experience.
	for _, v := range extraArgs {
		if v == "--concurrency" {
			setConcurrency = false
		}
	}
	if setConcurrency {
		extraArgs = append(extraArgs, fmt.Sprintf("--concurrency %v", cdp.cfg.Envoy.EnvoyConcurrency))
	}

	return envoy.ProxyConfig{
		Logger:          cdp.logger,
		LogJSON:         cdp.cfg.Logging.LogJSON,
		BootstrapConfig: cfg,
		ExtraArgs:       extraArgs,
	}
}<|MERGE_RESOLUTION|>--- conflicted
+++ resolved
@@ -107,8 +107,6 @@
 					"and -telemetry-prom-key-file to enable TLS for prometheus metrics")
 			}
 		}
-<<<<<<< HEAD
-=======
 
 		if prom.RetentionTime <= 0 {
 			return errors.New("-telemetry-prom-retention-time must be greater than zero")
@@ -117,7 +115,6 @@
 		if prom.ScrapePath == "" {
 			return errors.New("-telemetry-prom-scrape-path must not be empty")
 		}
->>>>>>> 974fa1b9
 	}
 
 	return nil
@@ -203,17 +200,11 @@
 		return fmt.Errorf("failed to run proxy: %w", err)
 	}
 
-<<<<<<< HEAD
-	cdp.metricsConfig = NewMetricsConfig(cdp.cfg.Telemetry)
-
-	cdp.metricsConfig.startMetrics(ctx, bootstrapCfg)
-=======
 	cdp.metricsConfig = NewMetricsConfig(cdp.cfg, cacheSink)
 	err = cdp.metricsConfig.startMetrics(ctx, bootstrapCfg)
 	if err != nil {
 		return err
 	}
->>>>>>> 974fa1b9
 
 	doneCh := make(chan error)
 	go func() {
